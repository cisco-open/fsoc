--- conflicted
+++ resolved
@@ -21,14 +21,10 @@
 
 const (
 	DefaultConfigFile = "~/.fsoc"
-<<<<<<< HEAD
-	defaultContext    = "default"
+	DefaultContext    = "default"
 	AppdPid           = "appd-pid"
 	AppdTid           = "appd-tid"
 	AppdPty           = "appd-pty"
-=======
-	DefaultContext    = "default"
->>>>>>> cf84ef9c
 )
 
 // Supported authentication methods
@@ -55,11 +51,9 @@
 // field contains the name of the context (which is unique within the config file);
 // the remaining fields define the access profile.
 type Context struct {
-<<<<<<< HEAD
-	Name       string `json:"name" yaml:"name"`
-	AuthMethod string `json:"auth_method,omitempty" yaml:"auth_method,omitempty" mapstructure:"auth_method"`
-	// Server: Deprecated
-	Server           string           `json:"server,omitempty" yaml:"server,omitempty"`
+	Name             string           `json:"name" yaml:"name"`
+	AuthMethod       string           `json:"auth_method,omitempty" yaml:"auth_method,omitempty" mapstructure:"auth_method"`
+	Server           string           `json:"server,omitempty" yaml:"server,omitempty"` // deprecated
 	URL              string           `json:"url,omitempty" yaml:"url,omitempty"`
 	Tenant           string           `json:"tenant,omitempty" yaml:"tenant,omitempty"`
 	User             string           `json:"user,omitempty" yaml:"user,omitempty"`
@@ -80,18 +74,6 @@
 	req.Header.Add(AppdPid, b64.StdEncoding.EncodeToString([]byte(opt.AppdPid)))
 	req.Header.Add(AppdPty, b64.StdEncoding.EncodeToString([]byte(opt.AppdPty)))
 	req.Header.Add(AppdTid, b64.StdEncoding.EncodeToString([]byte(opt.AppdTid)))
-=======
-	Name         string `json:"name" yaml:"name"`
-	AuthMethod   string `json:"auth_method,omitempty" yaml:"auth_method,omitempty" mapstructure:"auth_method"`
-	Server       string `json:"server,omitempty" yaml:"server,omitempty"` // deprecated
-	URL          string `json:"url,omitempty" yaml:"url,omitempty"`
-	Tenant       string `json:"tenant,omitempty" yaml:"tenant,omitempty"`
-	User         string `json:"user,omitempty" yaml:"user,omitempty"`
-	Token        string `json:"token,omitempty" yaml:"token,omitempty"` // access token
-	RefreshToken string `json:"refresh_token,omitempty" yaml:"refresh_token,omitempty" mapstructure:"refresh_token"`
-	CsvFile      string `json:"csv_file,omitempty" yaml:"csv_file,omitempty"`
-	SecretFile   string `json:"secret_file,omitempty" yaml:"secret_file,omitempty" mapstructure:"secret_file"`
->>>>>>> cf84ef9c
 }
 
 // internal, to be renamed to lower case
