--- conflicted
+++ resolved
@@ -314,7 +314,6 @@
 	return fmmMetrics
 }
 
-<<<<<<< HEAD
 func getFmmEventsFromFile(filePath string) []*FmmEvent {
 	fmmEvents := make([]*FmmEvent, 0)
 	eventsDefFile := openFile(filePath)
@@ -338,9 +337,6 @@
 		fmmEvents = append(fmmEvents, event)
 	}
 	return fmmEvents
-=======
-type SolutionList struct {
-	Items []Solution `json:"items"`
 }
 
 type SolutionTestObjects struct {
@@ -389,5 +385,4 @@
 	Timestamp string   `json:"timestamp"`
 	Message   string   `json:"message,omitempty"`
 	Statuses  []string `json:"statuses,omitempty"`
->>>>>>> 29473638
 }