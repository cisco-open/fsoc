--- conflicted
+++ resolved
@@ -15,11 +15,8 @@
 package solution
 
 import (
-<<<<<<< HEAD
+	"fmt"
 	"net/url"
-=======
-	"fmt"
->>>>>>> 084a1b83
 	"strings"
 
 	"github.com/apex/log"
