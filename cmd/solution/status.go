// Copyright 2022 Cisco Systems, Inc.
//
// Licensed under the Apache License, Version 2.0 (the "License");
// you may not use this file except in compliance with the License.
// You may obtain a copy of the License at
//
//      http://www.apache.org/licenses/LICENSE-2.0
//
// Unless required by applicable law or agreed to in writing, software
// distributed under the License is distributed on an "AS IS" BASIS,
// WITHOUT WARRANTIES OR CONDITIONS OF ANY KIND, either express or implied.
// See the License for the specific language governing permissions and
// limitations under the License.

package solution

import (
	"fmt"
	"net/url"
	"reflect"

	"github.com/apex/log"
	"github.com/spf13/cobra"

	"github.com/cisco-open/fsoc/cmd/config"
	"github.com/cisco-open/fsoc/output"
	"github.com/cisco-open/fsoc/platform/api"
)

type StatusData struct {
	InstallTime       string `json:"installTime,omitempty"`
	InstallMessage    string `json:"installMessage,omitempty"`
	SuccessfulInstall bool   `json:"isSuccessful,omitempty"`
	SolutionName      string `json:"solutionName,omitempty"`
	SolutionVersion   string `json:"solutionVersion,omitempty"`
}

type StatusItem struct {
	StatusData StatusData `json:"data"`
	CreatedAt  string     `json:"createdAt"`
}

type ResponseBlob struct {
	Items []StatusItem `json:"items"`
}

type GetExtensibilitySolutionObjectByIdResponse struct {
	Id        string                          `json:"id,omitempty"`
	LayerId   string                          `json:"layerId,omitempty"`
	LayerType string                          `json:"layerType,omitempty"`
	Data      ExtensibilitySolutionObjectData `json:"data,omitempty"`
}

type ExtensibilitySolutionObjectData struct {
	IsSubscribed bool `json:"isSubscribed,omitempty"`
}

var solutionStatusCmd = &cobra.Command{
	Use:   "status <solution-name> [flags]",
	Args:  cobra.MaximumNArgs(1),
	Short: "Get the installation/upload status of a solution",
	Long:  `This command provides the ability to see the current installation and upload status of a solution.`,
	Example: `  fsoc solution status spacefleet
  fsoc solution status spacefleet --status-type=install`,
	Run: func(cmd *cobra.Command, args []string) {
		if err := getSolutionStatus(cmd, args); err != nil {
			log.Fatalf(err.Error())
		}
	},
	TraverseChildren: true,
	ValidArgsFunction: func(cmd *cobra.Command, args []string, toComplete string) ([]string, cobra.ShellCompDirective) {
		return getSolutionNames(toComplete), cobra.ShellCompDirectiveDefault
	},
}

func getSolutionStatusCmd() *cobra.Command {
	solutionStatusCmd.Flags().
		String("name", "", "The name of the solution for which you would like to retrieve the upload status")
	_ = solutionStatusCmd.Flags().MarkDeprecated("name", "please use argument instead.")

	solutionStatusCmd.Flags().
		String("solution-version", "", "The version of the solution for which you would like to retrieve the upload status")
	solutionStatusCmd.Flags().
		String("status-type", "", "The status type that you want to see.  This can be one of [upload, install, all] and will default to all if not specified")

	solutionStatusCmd.Flags().
		String("tag", "stable", "The tag associated with the solution for which you would like to view the status for.  Defaults to 'stable' unless otherwise specified")

	return solutionStatusCmd
}

func getObjects(url string, headers map[string]string) StatusItem {
	var res ResponseBlob
	var emptyData StatusItem

	err := api.JSONGet(url, &res, &api.Options{Headers: headers})

	if err != nil {
		log.Fatalf("Error fetching status object %q: %v", url, err)
	}

	if len(res.Items) > 0 {
		return res.Items[0]
	} else {
		return emptyData
	}
}

func getExtensibilitySolutionObject(url string, headers map[string]string) ExtensibilitySolutionObjectData {
	var res GetExtensibilitySolutionObjectByIdResponse

	err := api.JSONGet(url, &res, &api.Options{Headers: headers})

	if err != nil {
		log.Fatalf("Error fetching extensibility:solution object %q: %v", url, err)
	}

	return res.Data

}

func fetchValuesAndPrint(operation string, solutionNameAndVersionQuery string, subscriptionStatusQuery string, solutionName string, requestHeaders map[string]string, cmd *cobra.Command) {
<<<<<<< HEAD
	uploadStatusChan := make(chan StatusItem)
	installStatusChan := make(chan StatusItem)
	solutionStatusChan := make(chan ExtensibilitySolutionObjectData)

	go func() {
		uploadStatusChan <- getObjects(fmt.Sprintf(getSolutionReleaseUrl(), solutionNameAndVersionQuery), requestHeaders)
	}()
	go func() {
		installStatusChan <- getObjects(fmt.Sprintf(getSolutionInstallUrl(), solutionNameAndVersionQuery), requestHeaders)
	}()
	go func() {
		solutionStatusChan <- getExtensibilitySolutionObject(fmt.Sprintf(getExtensibilitySolutionUrl(), solutionName), requestHeaders)
	}()

	uploadStatusItem := <-uploadStatusChan
	installStatusItem := <-installStatusChan
	solutionStatusItem := <-solutionStatusChan
=======
	var solutionNameWithTag string
	solutionTag, _ := cmd.Flags().GetString("tag")

	if solutionTag != "stable" {
		solutionNameWithTag = fmt.Sprintf(`%s.%s`, solutionName, solutionTag)
	} else {
		solutionNameWithTag = solutionName
	}
	uploadStatusItem := getObjects(fmt.Sprintf(getSolutionReleaseUrl(), solutionNameAndVersionQuery), requestHeaders)
	installStatusItem := getObjects(fmt.Sprintf(getSolutionInstallUrl(), solutionNameAndVersionQuery), requestHeaders)
	solutionStatusItem := getExtensibilitySolutionObject(fmt.Sprintf(getExtensibilitySolutionUrl(), solutionNameWithTag), requestHeaders)
>>>>>>> a0288dc2

	installStatusData := installStatusItem.StatusData
	uploadStatusData := uploadStatusItem.StatusData
	uploadStatusTimestamp := uploadStatusItem.CreatedAt
	isTenantSubscribedToSolution := (!solutionStatusItem.IsEmpty() && solutionStatusItem.IsSubscribed)

	headers := []string{"Solution Name"}
	values := []string{solutionName}

	appendValue := func(header, value string) {
		headers = append(headers, header)
		values = append(values, value)
	}

	if isTenantSubscribedToSolution {
		appendValue("Solution Subscription Status", "Subscribed")
	} else {
		appendValue("Solution Subscription Status", "Not Subscribed")
	}

	if operation == "upload" {
		appendValue("Solution Upload Version", uploadStatusData.SolutionVersion)
		appendValue("Upload Timestamp", uploadStatusTimestamp)
	} else if operation == "install" {
		appendValue("Solution Install Version", installStatusData.SolutionVersion)
		if isTenantSubscribedToSolution {
			appendValue("Solution Install Successful?", fmt.Sprintf("%v", installStatusData.SuccessfulInstall))
		} else {
			appendValue("Solution Install Successful?", "")
		}
		appendValue("Solution Install Time", installStatusData.InstallTime)
		appendValue("Solution Install Message", installStatusData.InstallMessage)
	} else {
		appendValue("Solution Upload Version", uploadStatusData.SolutionVersion)
		appendValue("Upload Timestamp", uploadStatusTimestamp)
		appendValue("Solution Install Version", installStatusData.SolutionVersion)
		if isTenantSubscribedToSolution {
			appendValue("Solution Install Successful?", fmt.Sprintf("%v", installStatusData.SuccessfulInstall))
		} else {
			appendValue("Solution Install Successful?", "")
		}
		appendValue("Solution Install Time", installStatusData.InstallTime)
		appendValue("Solution Install Message", installStatusData.InstallMessage)
	}

	output.PrintCmdOutputCustom(cmd, installStatusData, &output.Table{
		Headers: headers,
		Lines:   [][]string{values},
		Detail:  true,
	})
}

func getSolutionStatus(cmd *cobra.Command, args []string) error {
	var solutionVersionFilter string
	var solutionNameFilter string
	var solutionTagFilter string
	var solutionNameAndVersionFilter string
	var solutionNameAndTenantIdFilter string
	cfg := config.GetCurrentContext()

	layerType := "TENANT"
	solutionName := getSolutionNameFromArgs(cmd, args, "name")

	headers := map[string]string{
		"layer-type": layerType,
		"layer-id":   cfg.Tenant,
	}
	solutionVersion, _ := cmd.Flags().GetString("solution-version")
	statusTypeToFetch, _ := cmd.Flags().GetString("status-type")
	solutionTag, _ := cmd.Flags().GetString("tag")
	solutionVersionFilter = fmt.Sprintf(`data.solutionVersion eq "%s"`, solutionVersion)
	solutionNameFilter = fmt.Sprintf(`data.solutionName eq "%s"`, solutionName)
	solutionTagFilter = fmt.Sprintf(`data.tag eq "%s"`, solutionTag)
	log.Infof(`value of solution tag filter: %s`, solutionTagFilter)

	if solutionVersion != "" {
		solutionNameAndVersionFilter = fmt.Sprintf(`%s and %s and %s`, solutionNameFilter, solutionVersionFilter, solutionTagFilter)
	} else {
		solutionNameAndVersionFilter = fmt.Sprintf(`%s and %s`, solutionNameFilter, solutionTagFilter)
	}
	solutionNameAndTenantIdFilter = fmt.Sprintf(`%s and data.tenantId eq "%s" and %s`, solutionNameFilter, cfg.Tenant, solutionTagFilter)

	solutionNameAndVersionQuery := fmt.Sprintf("?order=%s&filter=%s&max=1", url.QueryEscape("desc"), url.QueryEscape(solutionNameAndVersionFilter))
	solutionNameAndTenantIdQuery := fmt.Sprintf("?order=%s&filter=%s", url.QueryEscape("desc"), url.QueryEscape(solutionNameAndTenantIdFilter))

	log.Infof(`solution name and version query: %s`, solutionNameAndVersionQuery)
	log.Infof(`solution name and tenant id query: %s`, solutionNameAndTenantIdQuery)

	fetchValuesAndPrint(statusTypeToFetch, solutionNameAndVersionQuery, solutionNameAndTenantIdQuery, solutionName, headers, cmd)

	return nil
}

func (s ExtensibilitySolutionObjectData) IsEmpty() bool {
	return reflect.DeepEqual(s, ExtensibilitySolutionObjectData{})
}

func getSolutionReleaseUrl() string {
	return "knowledge-store/v1/objects/extensibility:solutionRelease%s"
}

func getSolutionInstallUrl() string {
	return "knowledge-store/v1/objects/extensibility:solutionInstall%s"
}

func getExtensibilitySolutionUrl() string {
	return "knowledge-store/v1/objects/extensibility:solution/%s"
}<|MERGE_RESOLUTION|>--- conflicted
+++ resolved
@@ -120,8 +120,16 @@
 }
 
 func fetchValuesAndPrint(operation string, solutionNameAndVersionQuery string, subscriptionStatusQuery string, solutionName string, requestHeaders map[string]string, cmd *cobra.Command) {
-<<<<<<< HEAD
-	uploadStatusChan := make(chan StatusItem)
+  var solutionNameWithTag string
+	
+  solutionTag, _ := cmd.Flags().GetString("tag")
+	if solutionTag != "stable" {
+		solutionNameWithTag = fmt.Sprintf(`%s.%s`, solutionName, solutionTag)
+	} else {
+		solutionNameWithTag = solutionName
+	}
+
+  uploadStatusChan := make(chan StatusItem)
 	installStatusChan := make(chan StatusItem)
 	solutionStatusChan := make(chan ExtensibilitySolutionObjectData)
 
@@ -138,19 +146,6 @@
 	uploadStatusItem := <-uploadStatusChan
 	installStatusItem := <-installStatusChan
 	solutionStatusItem := <-solutionStatusChan
-=======
-	var solutionNameWithTag string
-	solutionTag, _ := cmd.Flags().GetString("tag")
-
-	if solutionTag != "stable" {
-		solutionNameWithTag = fmt.Sprintf(`%s.%s`, solutionName, solutionTag)
-	} else {
-		solutionNameWithTag = solutionName
-	}
-	uploadStatusItem := getObjects(fmt.Sprintf(getSolutionReleaseUrl(), solutionNameAndVersionQuery), requestHeaders)
-	installStatusItem := getObjects(fmt.Sprintf(getSolutionInstallUrl(), solutionNameAndVersionQuery), requestHeaders)
-	solutionStatusItem := getExtensibilitySolutionObject(fmt.Sprintf(getExtensibilitySolutionUrl(), solutionNameWithTag), requestHeaders)
->>>>>>> a0288dc2
 
 	installStatusData := installStatusItem.StatusData
 	uploadStatusData := uploadStatusItem.StatusData
