--- conflicted
+++ resolved
@@ -100,11 +100,7 @@
 	log.WithFields(log.Fields{"query": query.Str, "apiVersion": apiVersion}).Info("executing UQL query")
 
 	var rawJson json.RawMessage
-<<<<<<< HEAD
-	err := api.JSONPost("/monitoring/"+string(apiVersion)+"/query/execute", query, &rawJson, b.apiOptions)
-=======
-	err := api.JSONPost(GetAPIEndpoint(apiVersion), query, &rawJson, nil)
->>>>>>> 9a9c13e3
+	err := api.JSONPost(GetAPIEndpoint(apiVersion), query, &rawJson, b.apiOptions)
 	if err != nil {
 		if problem, ok := err.(api.Problem); ok {
 			return parsedResponse{}, makeUqlProblem(problem)
