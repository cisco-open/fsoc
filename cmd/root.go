--- conflicted
+++ resolved
@@ -222,18 +222,7 @@
 			"config_file": viper.ConfigFileUsed(),
 			"profile":     profile,
 			"existing":    exists,
-<<<<<<< HEAD
-		}).
-			Info("fsoc context")
-=======
 		}).Info("fsoc context")
-	} else {
-		if bypass {
-			log.Infof("Unable to read config file (%v), proceeding without a config", err)
-		} else {
-			log.Fatalf("fsoc is not configured, please use \"fsoc config set\" to configure an initial context")
-		}
->>>>>>> fa50fe67
 	}
 
 	// Do version checking
