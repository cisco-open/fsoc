--- conflicted
+++ resolved
@@ -67,11 +67,7 @@
 		ctx.cfg.Tenant = credentials.TenantID // the new JSON credentials format has the tenant
 		log.Infof("Extracted tenant ID %q from the credentials file", ctx.cfg.Tenant)
 	}
-<<<<<<< HEAD
-	if ctx.cfg.Server == "" {
-=======
-	if cfg.URL == "" {
->>>>>>> 4de1cc51
+	if ctx.cfg.URL == "" {
 		if credentials.TokenURL == "" {
 			return fmt.Errorf("Missing Server URL, please specify using `fsoc config set --url=SERVERURL`")
 		}
@@ -79,29 +75,17 @@
 		if err != nil {
 			return fmt.Errorf("Failed to parse server URL from the credentials token URL, %q: %v", credentials.TokenURL, err)
 		}
-<<<<<<< HEAD
-		ctx.cfg.Server = urlStruct.Host
-		log.Infof("Extracted server URL %q from the credentials file", ctx.cfg.Server)
+		ctx.cfg.URL = urlStruct.Scheme + "://" + urlStruct.Host
+		log.Infof("Extracted server URL %q from the credentials file", ctx.cfg.URL)
 	}
 
 	// create a HTTP request
-	url := &url.URL{
-		Scheme: "https",
-		Host:   ctx.cfg.Server,
-		Path:   "auth/" + ctx.cfg.Tenant + "/default/oauth2/token",
-=======
-		cfg.URL = urlStruct.Scheme + "://" + urlStruct.Host
-		log.Infof("Extracted server URL %q from the credentials file", cfg.URL)
-	}
-
-	// create a HTTP request
-
-	url, err := url.Parse(cfg.URL)
-	if err != nil {
-		log.Fatalf("Failed to parse the url provided in context. URL: %s, err: %s", cfg.URL, err)
->>>>>>> 4de1cc51
-	}
-	url.Path = "auth/" + cfg.Tenant + "/default/oauth2/token"
+
+	url, err := url.Parse(ctx.cfg.URL)
+	if err != nil {
+		log.Fatalf("Failed to parse the url provided in context. URL: %s, err: %s", ctx.cfg.URL, err)
+	}
+	url.Path = "auth/" + ctx.cfg.Tenant + "/default/oauth2/token"
 
 	client := &http.Client{}
 	req, err := http.NewRequest("POST", url.String(), strings.NewReader("grant_type=client_credentials")) //TODO: urlencode data!
