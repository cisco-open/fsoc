// Copyright 2022 Cisco Systems, Inc.
//
// Licensed under the Apache License, Version 2.0 (the "License");
// you may not use this file except in compliance with the License.
// You may obtain a copy of the License at
//
//      http://www.apache.org/licenses/LICENSE-2.0
//
// Unless required by applicable law or agreed to in writing, software
// distributed under the License is distributed on an "AS IS" BASIS,
// WITHOUT WARRANTIES OR CONDITIONS OF ANY KIND, either express or implied.
// See the License for the specific language governing permissions and
// limitations under the License.

package api

import (
	"fmt"
	"reflect"
	"strings"

	"github.com/apex/log"

	"github.com/cisco-open/fsoc/cmd/config"
)

// requiredSettings defines what config.Context fields are required for each authentication method
var requiredSettings = map[string][]string{
	config.AuthMethodNone:             {},
<<<<<<< HEAD
	config.AuthMethodLocal:            {"LocalAuthOptions.AppdPty", "LocalAuthOptions.AppdPid", "LocalAuthOptions.AppdTid"},
	config.AuthMethodOAuth:            {"Server"},
	config.AuthMethodServicePrincipal: {"SecretFile"},      // tenant and server can usually be obtained from the file (new, JSON format)
	config.AuthMethodJWT:              {"Server", "Token"}, // tenant is desired but may not be mandatory for all requests
=======
	config.AuthMethodOAuth:            {"URL"},
	config.AuthMethodServicePrincipal: {"SecretFile"},   // tenant and server can usually be obtained from the file (new, JSON format)
	config.AuthMethodJWT:              {"URL", "Token"}, // tenant is desired but may not be mandatory for all requests
>>>>>>> cf84ef9c
}

// fieldToFlag maps a config.Context field to CLI flag name, so that we can display better
// help/error message for missing fields
var fieldToFlag = map[string]string{
	"Server":                   "server",
	"Token":                    "token",
	"SecretFile":               "secret-filer",
	"AuthMethod":               "auth",
	"Tenant":                   "tenant",
	"LocalAuthOptions.AppdPty": "appd-pty",
	"LocalAuthOptions.AppdPid": "appd-pid",
	"LocalAuthOptions.AppdTid": "appd-tid",
}

// Login performs a login into the platform API and saves the provided access token.
// Login respects different access profile types (when supported) to provide the correct
// login mechanism for each.
func Login() error {
	callCtx := newCallContext()
	defer callCtx.stopSpinner(false) // ensure not running when returning

	return login(callCtx)
}

func login(callCtx *callContext) error {
	log.Infof("Login is forced in order to get a valid access token")

	// check current context for required fields
	cfg := callCtx.cfg
	if err := checkConfigForAuth(cfg); err != nil {
		return err
	}

	var authErr error
	switch cfg.AuthMethod {
	case config.AuthMethodLocal:
		authErr = nil
	case config.AuthMethodNone:
		authErr = nil // nothing to do
	case config.AuthMethodJWT:
		authErr = nil // nothing to do (TODO: we may check its validity by executing a no-op request)
	case config.AuthMethodServicePrincipal:
		authErr = servicePrincipalLogin(callCtx)
	case config.AuthMethodOAuth:
		authErr = oauthLogin(callCtx)
	default:
		panic(fmt.Sprintf("bug: unhandled authentication method %q", cfg.AuthMethod))
	}
	if authErr != nil {
		return authErr
	}

	// update current context with logged in credentials (token(s)) to use
	config.ReplaceCurrentContext(cfg)

	// reload context
	callCtx.cfg = config.GetCurrentContext()

	return nil
}

func nonZeroStructFields(theStruct *config.Context) []string {
	if theStruct == nil {
		return []string{}
	}
	structValue := reflect.ValueOf(*theStruct) // must be a struct, bug otherwise
	return recursiveWalkThrough("", structValue)
}

func recursiveWalkThrough(prefix string, value reflect.Value) []string {
	nonZeroFields := []string{}
	for _, field := range reflect.VisibleFields(value.Type()) {
		currentField := value.FieldByIndex(field.Index)
		if !currentField.IsZero() {
			nonZeroFields = append(nonZeroFields, prefix+field.Name)
			if currentField.Kind() == reflect.Struct {
				nestedFields := recursiveWalkThrough(field.Name+".", value.FieldByIndex(field.Index))
				nonZeroFields = append(nonZeroFields, nestedFields...)
			}
		}
	}
	return nonZeroFields
}

// checkConfigForAuth checks that all required configuration is available for the selected
// authentication method, with detailed error messages and suggested remedies
func checkConfigForAuth(cfg *config.Context) error {
	// fail if not configured
	if cfg == nil {
		return fmt.Errorf("fsoc is not configured, please run 'fsoc config set' first")
	}

	// collect list of config fields that are defined
	fieldsPresent := nonZeroStructFields(cfg)
	if cfg.AuthMethod == "" {
		cfg.AuthMethod = config.AuthMethodServicePrincipal // backward compatibility
	}

	// get method's required settings
	required, methodFound := requiredSettings[cfg.AuthMethod]

	// fail if method is not supported
	if !methodFound {
		methods := []string{}
		for k := range requiredSettings { // look at keys only to determine which methods are supported
			methods = append(methods, k)
		}
		return fmt.Errorf(`Authentication method %q is not supported yet, please use one of {"%v"} 
		Example:
		fsoc config set --secret-file=~/secret.json --auth=service-principal`, cfg.AuthMethod, strings.Join(methods, `", "`))
	}

	// fail if any of the required settings for this method are not set
	missing := []string{}
	for _, requiredField := range required {
		found := false
		for _, presentField := range fieldsPresent {
			if requiredField == presentField {
				found = true
				break
			}
		}
		if !found {
			missing = append(missing, requiredField)
		}
	}
	if len(missing) > 0 {
		missList := []string{}
		for _, field := range missing {
			missList = append(missList, fieldToFlag[field])
		}
		usage := "Use `fsoc config set [--profile=PROFILE] --server=myhost.mydomain.com --tenant=TENANT --secret-file=CREDENTIALS`"
		return fmt.Errorf("The current context is missing required configuration to perform a login: %v\n%v", strings.Join(missList, ","), usage)
	}

	return nil
}<|MERGE_RESOLUTION|>--- conflicted
+++ resolved
@@ -27,16 +27,10 @@
 // requiredSettings defines what config.Context fields are required for each authentication method
 var requiredSettings = map[string][]string{
 	config.AuthMethodNone:             {},
-<<<<<<< HEAD
 	config.AuthMethodLocal:            {"LocalAuthOptions.AppdPty", "LocalAuthOptions.AppdPid", "LocalAuthOptions.AppdTid"},
-	config.AuthMethodOAuth:            {"Server"},
-	config.AuthMethodServicePrincipal: {"SecretFile"},      // tenant and server can usually be obtained from the file (new, JSON format)
-	config.AuthMethodJWT:              {"Server", "Token"}, // tenant is desired but may not be mandatory for all requests
-=======
 	config.AuthMethodOAuth:            {"URL"},
 	config.AuthMethodServicePrincipal: {"SecretFile"},   // tenant and server can usually be obtained from the file (new, JSON format)
 	config.AuthMethodJWT:              {"URL", "Token"}, // tenant is desired but may not be mandatory for all requests
->>>>>>> cf84ef9c
 }
 
 // fieldToFlag maps a config.Context field to CLI flag name, so that we can display better
