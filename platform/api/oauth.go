--- conflicted
+++ resolved
@@ -86,11 +86,7 @@
 	if ctx.cfg.Tenant == "" {
 		tenantId, err := resolveTenant(ctx)
 		if err != nil {
-<<<<<<< HEAD
-			return fmt.Errorf("Could not resolve tenant ID for %q: %v", ctx.cfg.Server, err)
-=======
-			return fmt.Errorf("Could not resolve tenant ID for %q: %v", ctx.URL, err.Error())
->>>>>>> 4de1cc51
+			return fmt.Errorf("Could not resolve tenant ID for %q: %v", ctx.cfg.URL, err.Error())
 		}
 		ctx.cfg.Tenant = tenantId
 		log.Infof("Successfully resolved tenant ID to %v", ctx.cfg.Tenant)
