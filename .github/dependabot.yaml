--- conflicted
+++ resolved
@@ -10,7 +10,6 @@
       - "*"
   open-pull-requests-limit: 5
 
-<<<<<<< HEAD
 - package-ecosystem: "github-actions"
   directory: "/"
   schedule:
@@ -20,10 +19,4 @@
       patterns:
         - "actions/*"
         - "github/*"
-  open-pull-requests-limit: 3
-=======
-- package-ecosystem: github-actions
-  directory: /
-  schedule:
-    interval: daily
->>>>>>> f602ffce
+  open-pull-requests-limit: 3